--- conflicted
+++ resolved
@@ -1,13 +1,41 @@
-<<<<<<< HEAD
 ### [2.0.1](https://github.com/autopkg/autopkg/compare/v2.0...HEAD) (UNRELEASED)
 
-FIXES:
-
-- Release package now includes a symlink to /usr/local/autopkg/python, so all Python
-  now uses that interpreter.
-
-
-### [2.0](https://github.com/autopkg/autopkg/compare/v1.3.1...2.0) (November 06, 2019)
+CHANGES FROM BETA 3:
+- DmgMounter now handles APFS disk images (with SLAs/EULAs) (https://github.com/autopkg/autopkg/commit/4b77f6d5948a2f36258f4695f503513ec7671745)
+
+CHANGES FROM BETA 2:
+
+- Thanks to @MichalMMac's heroic efforts, URLGetter is now much easier for other processors to use. There are now two ways a custom processor can download things without needing to write any urllib logic:
+  - `URLGetter.download_with_curl(curl_command, text=True)` takes a curl command as an argument (a list of strings that is passed to subprocess). You can use this along with the other helper functions to arrange your own curl command with custom headers and arguments, and parse the output.
+  - `URLGetter.download(url, headers=None, text=False)` takes a URL (and optional headers) and returns the output of the curl command. You can use this to simply retrieve the results of requesting a web page (such as for URLTextSearcher).
+- In both cases, you can pass text mode to determine if you get straight text output.
+- All custom processors that need to make a web request of any kind in autopkg/recipes have been switched to using URLGetter's methods. No more urllib in processors!
+- Some minor formatting changes in the code itself
+
+CHANGES FROM BETA 1:
+
+- The new URLGetter base Processor class has been merged in. It provides a new centralized way to handle fetching and downloading things from the web. In the future, more convenience functions will be added to allow any custom processor to easily fetch web resources without having to write their own urllib/web-handling code.
+- Failing to import a processor due to a Python syntax error (such as due to py2 vs. py3 imports) now has a more specific and clear error message (e52ae69)
+- Many, many, many bytes vs. string issues resolved in core processors
+- Copier now has a unit test, and produces some more useful output
+- autopkgserver shouldn't complain about socket descriptors anymore
+- isort now has a seed config that explicitly lists certain third party modules so that they're sorted at the top or bottom of import blocks correctly
+- All custom processors in autopkg-recipes now use certifi to set the base SSL certs so that urllib web requests work; this will be removed in the future once URLGetter's convenience functions are written
+
+CHANGES IN INITIAL 2.0 RELEASE:
+
+- FoundationPlist has been retired. plistlib in Python 3 should be used to handle all plist parsing.
+- All Python string interpolation should prefer the use of f-strings (formatted string literals).
+- All references to unicode vs. string types have been refactored to use Python 3's native byte strings whenever possible.
+- All unit tests were updated to Python 3.
+- All Python code now use a hardcoded path to the embedded Python framework. This path may change at a later time to incorporate a symlink, for easier cross-platform compatibility.
+
+KNOWN ISSUES:
+
+- There are likely still edge cases in the autopkg/recipes that slipped through testing, so please file issues if you find recipes that don't work as intended.
+
+
+### [2.0](https://github.com/autopkg/autopkg/compare/v1.4...2.0) (November 06, 2019)
 
 PYTHON 3
 
@@ -85,9 +113,7 @@
   that uses the `requirements.txt` file for pip
 - Move/copy the bundle into /Library/AutoPkg/Python3/Python.framework
 
-=======
 ### [1.4](https://github.com/autopkg/autopkg/compare/v1.3.1...HEAD) (Unreleased)
->>>>>>> c4318a51
 
 FIXES:
   * DmgMounter now correctly handles APFS disk images, especially with EULAs/SLAs (https://github.com/autopkg/autopkg/commit/4b77f6d5948a2f36258f4695f503513ec7671745)
