#!/usr/local/autopkg/python
#
# Refactoring 2018 Michal Moravec
# Copyright 2015 Greg Neagle
#
# Licensed under the Apache License, Version 2.0 (the "License");
# you may not use this file except in compliance with the License.
# You may obtain a copy of the License at
#
#     http://www.apache.org/licenses/LICENSE-2.0
#
# Unless required by applicable law or agreed to in writing, software
# distributed under the License is distributed on an "AS IS" BASIS,
# WITHOUT WARRANTIES OR CONDITIONS OF ANY KIND, either express or implied.
# See the License for the specific language governing permissions and
# limitations under the License.
"""See docstring for URLDownloader class"""

import os.path
import tempfile

from autopkglib import BUNDLE_ID, ProcessorError, is_mac
from autopkglib.URLGetter import URLGetter

if is_mac():
    import xattr


__all__ = ["URLDownloader"]


class URLDownloader(URLGetter):
    """Downloads a URL to the specified download_dir using curl."""

    description = __doc__
    input_variables = {
        "url": {"required": True, "description": "The URL to download."},
        "request_headers": {
            "required": False,
            "description": (
                "Optional dictionary of headers to include with the download "
                "request."
            ),
        },
        "curl_opts": {
            "required": False,
            "description": (
                "Optional array of options to include with the download request."
            ),
        },
        "download_dir": {
            "required": False,
            "description": (
                "The directory where the file will be downloaded to. Defaults "
                "to RECIPE_CACHE_DIR/downloads."
            ),
        },
        "filename": {
            "required": False,
            "description": "Filename to override the URL's tail.",
        },
        "prefetch_filename": {
            "default": False,
            "required": False,
            "description": (
                "If True, URLDownloader attempts to determine filename from HTTP"
                "headers downloaded before file itself. Beware `prefetch_filename`"
                "overrides `filename` option. Filename is determnied from the first"
                "available source of information in the following way:"
                "1. Content-Disposition header, 2. Location header,"
                "3. `filename option (if set), 4. last part of `url`."
                "`prefetch_filename` is usefull for URLs with redirects"
            ),
        },
        "CHECK_FILESIZE_ONLY": {
            "default": False,
            "required": False,
            "description": (
                "If True, a server's ETag and Last-Modified "
                "headers will not be checked to verify whether "
                "a download is newer than a cached item, and only "
                "Content-Length (filesize) will be used. This "
                "is useful for cases where a download always "
                "redirects to different mirrors, which could "
                "cause items to be needlessly re-downloaded. "
                "Defaults to False."
            ),
        },
        "PKG": {
            "required": False,
            "description": (
                "Local path to the pkg/dmg we'd otherwise download. "
                "If provided, the download is skipped and we just use "
                "this package or disk image."
            ),
        },
    }
    output_variables = {
        "pathname": {"description": "Path to the downloaded file."},
        "last_modified": {
            "description": "last-modified header for the downloaded item."
        },
        "etag": {"description": "etag header for the downloaded item."},
        "download_changed": {
            "description": (
                "Boolean indicating if the download has changed since the "
                "last time it was downloaded."
            )
        },
        "url_downloader_summary_result": {
            "description": "Description of interesting results."
        },
    }

    def getxattr(self, attr):
        """Get a named xattr from a file. Return None if not present"""
        if attr in xattr.listxattr(self.env["pathname"]):
            return xattr.getxattr(self.env["pathname"], attr).decode()
        return None

    def prepare_base_curl_cmd(self):
        """Assemble base curl command and return it."""
        curl_cmd = [
<<<<<<< HEAD
            super().curl_binary(),
=======
            self.curl_binary(),
>>>>>>> f4a146fe
            "--silent",
            "--show-error",
            "--no-buffer",
            "--dump-header",
            "-",
            "--speed-time",
            "30",
            "--location",
            "--url",
            self.env["url"],
        ]

        return curl_cmd

    def prepare_download_curl_cmd(self, pathname_temporary):
        """Assemble file download curl command and return it."""

        curl_cmd = self.prepare_base_curl_cmd()
        curl_cmd.extend(["--fail", "--output", pathname_temporary])

<<<<<<< HEAD
        super().add_curl_common_opts(curl_cmd)
=======
        self.add_curl_common_opts(curl_cmd)
>>>>>>> f4a146fe

        # if file already exists and the size is 0, discard it and download again
        if (
            os.path.exists(self.env["pathname"])
            and os.path.getsize(self.env["pathname"]) == 0
        ):
            os.remove(self.env["pathname"])

        # if file already exists, add some headers to the request
        # so we don't retrieve the content if it hasn't changed
        if os.path.exists(self.env["pathname"]):
            self.existing_file_size = os.path.getsize(self.env["pathname"])
            etag = self.getxattr(self.xattr_etag)
            last_modified = self.getxattr(self.xattr_last_modified)
            if etag:
<<<<<<< HEAD
                curl_cmd.extend(["--header", f"If-None-Match: {etag}"])
            if last_modified:
                curl_cmd.extend(["--header", f"If-Modified-Since: {last_modified}"])
=======
                curl_cmd.extend(["--header", "If-None-Match: {}".format(etag)])
            if last_modified:
                curl_cmd.extend(
                    ["--header", "If-Modified-Since: {}".format(last_modified)]
                )
>>>>>>> f4a146fe

        return curl_cmd

    def clear_vars(self):
        """Clear and initializace variables"""
        # Delete summary result if exists
        if "url_downloader_summary_result" in self.env:
            del self.env["url_downloader_summary_result"]

        # XATTR names for Etag and Last-Modified headers
<<<<<<< HEAD
        self.xattr_etag = f"{BUNDLE_ID}.etag"
        self.xattr_last_modified = f"{BUNDLE_ID}.last-modified"
=======
        self.xattr_etag = "{}.etag".format(BUNDLE_ID)
        self.xattr_last_modified = "{}.last-modified".format(BUNDLE_ID)
>>>>>>> f4a146fe

        self.env["last_modified"] = ""
        self.env["etag"] = ""
        self.existing_file_size = None

    def prefetch_filename(self):
        """Atempt to find filename in HTTP headers."""
        curl_cmd = self.prepare_base_curl_cmd()
        curl_cmd.extend(["--head"])

<<<<<<< HEAD
        raw_headers = super().download(curl_cmd)
        header = super().parse_headers(raw_headers)
=======
        raw_headers = self.download_with_curl(curl_cmd)
        header = self.parse_headers(raw_headers)
>>>>>>> f4a146fe

        if "filename=" in header.get("content-disposition", ""):
            filename = header["content-disposition"].rpartition("filename=")[2]
        elif header.get("http_redirected", None):
            filename = header["http_redirected"].rpartition("/")[2]
        else:
            return None

        return filename

    def get_filename(self):
        """Obtain filename from PKG variable or URL."""
        if "PKG" in self.env:
            self.env["pathname"] = os.path.expanduser(self.env["PKG"])
            self.env["download_changed"] = True
<<<<<<< HEAD
            self.output(f"Given {self.env['pathname']}, no download needed.")
=======
            self.output("Given {}, no download needed.".format(self.env["pathname"]))
>>>>>>> f4a146fe
            return None

        if self.env.get("prefetch_filename", False):
            filename = self.prefetch_filename()
            if filename:
                return filename

        if "filename" in self.env:
            filename = self.env["filename"]
        else:
            # Generate filename from URL.
            filename = self.env["url"].rpartition("/")[2]

        return filename

    def get_download_dir(self):
        """Create download dir and return its path."""
        download_dir = self.env.get("download_dir") or os.path.join(
            self.env["RECIPE_CACHE_DIR"], "downloads"
        )
        if not os.path.exists(download_dir):
            try:
                os.makedirs(download_dir)
            except OSError as err:
<<<<<<< HEAD
                raise ProcessorError(f"Can't create {download_dir}: {err.strerror}")
=======
                raise ProcessorError(
                    "Can't create {}: {}".format(download_dir, err.strerror)
                )
>>>>>>> f4a146fe
        return download_dir

    def create_temp_file(self, download_dir):
        """Create temporary file and return its path."""
        temporary_file = tempfile.NamedTemporaryFile(dir=download_dir, delete=False)
        pathname_temporary = temporary_file.name
        # Set permissions on the temp file as curl would set for a newly-downloaded
        # file. NamedTemporaryFile uses mkstemp(), which sets a mode of 0600, and
        # this can cause issues if this item is eventually copied to a Munki repo
        # with the same permissions and the file is inaccessible by (for example)
        # the webserver.
        os.chmod(pathname_temporary, 0o644)
        return pathname_temporary

    def download_changed(self, header):
        """Check if downloaded file changed on server."""
        # If Content-Length header is present and we had a cached
        # file, see if it matches the size of the cached file.
        # Useful for webservers that don't provide Last-Modified
        # and ETag headers.
        if (not header.get("etag") and not header.get("last-modified")) or self.env[
            "CHECK_FILESIZE_ONLY"
        ]:
            size_header = header.get("content-length")
            if size_header and int(size_header) == self.existing_file_size:
                self.env["download_changed"] = False
                self.output(
                    "File size returned by webserver matches that "
<<<<<<< HEAD
                    f"of the cached file: {size_header} bytes"
=======
                    "of the cached file: {} bytes".format(size_header)
>>>>>>> f4a146fe
                )
                self.output(
                    "WARNING: Matching a download by filesize is a "
                    "fallback mechanism that does not guarantee "
                    "that a build is unchanged."
                )
<<<<<<< HEAD
                self.output(f"Using existing {self.env['pathname']}")
=======
                self.output("Using existing {}".format(self.env["pathname"]))
>>>>>>> f4a146fe
                return False

        if header["http_result_code"] == "304":
            # resource not modified
            self.env["download_changed"] = False
            self.output("Item at URL is unchanged.")
<<<<<<< HEAD
            self.output(f"Using existing {self.env['pathname']}")
=======
            self.output("Using existing {}".format(self.env["pathname"]))
>>>>>>> f4a146fe
            return False

        return True

    def move_temp_file(self, pathname_temporary):
        """Move temporary download file to pathname."""
        if os.path.exists(self.env["pathname"]):
            os.remove(self.env["pathname"])
        try:
            os.rename(pathname_temporary, self.env["pathname"])
        except OSError:
            raise ProcessorError(
                "Can't move {} to {}".format(pathname_temporary, self.env["pathname"])
            )

    def store_headers(self, header):
        """Store last-modified and etag headers in pathname xattr."""
        if header.get("last-modified"):
            self.env["last_modified"] = header.get("last-modified")
            xattr.setxattr(
                self.env["pathname"],
                self.xattr_last_modified,
                header.get("last-modified").encode(),
            )
            self.output(
<<<<<<< HEAD
                f"Storing new Last-Modified header: {header.get('last-modified')}"
=======
                "Storing new Last-Modified header: {}".format(
                    header.get("last-modified")
                )
>>>>>>> f4a146fe
            )

        self.env["etag"] = ""
        if header.get("etag"):
            self.env["etag"] = header.get("etag")
<<<<<<< HEAD
            xattr.setxattr(
                self.env["pathname"], self.xattr_etag, header.get("etag").encode()
            )
            self.output(f"Storing new ETag header: {header.get('etag')}")
=======
            xattr.setxattr(self.env["pathname"], self.xattr_etag, header.get("etag"))
            self.output("Storing new ETag header: {}".format(header.get("etag")))
>>>>>>> f4a146fe

    def main(self):
        if not is_mac():
            raise ProcessorError("This processor is Mac-only!")

        # Clear and initiazize data structures
        self.clear_vars()

        # Ensure existence of necessary files, directories and paths
        filename = self.get_filename()
        if filename is None:
            return
        download_dir = self.get_download_dir()
        self.env["pathname"] = os.path.join(download_dir, filename)
        pathname_temporary = self.create_temp_file(download_dir)

        # Prepare curl command
        curl_cmd = self.prepare_download_curl_cmd(pathname_temporary)

        # Execute curl command and parse headers
<<<<<<< HEAD
        raw_headers = super().download(curl_cmd)
        header = super().parse_headers(raw_headers)
=======
        raw_headers = self.download_with_curl(curl_cmd)
        header = self.parse_headers(raw_headers)
>>>>>>> f4a146fe

        if self.download_changed(header):
            self.env["download_changed"] = True
        else:
            # Discard the temp file
            os.remove(pathname_temporary)
            return

        # New resource was downloaded. Move the temporary download file to the pathname
        self.move_temp_file(pathname_temporary)

        # Save last-modified and etag headers to files xattr
        self.store_headers(header)

        # Generate output messages and variables
<<<<<<< HEAD
        self.output(f"Downloaded {self.env['pathname']}")
=======
        self.output("Downloaded {}".format(self.env["pathname"]))
>>>>>>> f4a146fe
        self.env["url_downloader_summary_result"] = {
            "summary_text": "The following new items were downloaded:",
            "data": {"download_path": self.env["pathname"]},
        }


if __name__ == "__main__":
    PROCESSOR = URLDownloader()
    PROCESSOR.execute_shell()<|MERGE_RESOLUTION|>--- conflicted
+++ resolved
@@ -121,11 +121,7 @@
     def prepare_base_curl_cmd(self):
         """Assemble base curl command and return it."""
         curl_cmd = [
-<<<<<<< HEAD
-            super().curl_binary(),
-=======
             self.curl_binary(),
->>>>>>> f4a146fe
             "--silent",
             "--show-error",
             "--no-buffer",
@@ -146,11 +142,7 @@
         curl_cmd = self.prepare_base_curl_cmd()
         curl_cmd.extend(["--fail", "--output", pathname_temporary])
 
-<<<<<<< HEAD
-        super().add_curl_common_opts(curl_cmd)
-=======
         self.add_curl_common_opts(curl_cmd)
->>>>>>> f4a146fe
 
         # if file already exists and the size is 0, discard it and download again
         if (
@@ -166,17 +158,9 @@
             etag = self.getxattr(self.xattr_etag)
             last_modified = self.getxattr(self.xattr_last_modified)
             if etag:
-<<<<<<< HEAD
                 curl_cmd.extend(["--header", f"If-None-Match: {etag}"])
             if last_modified:
                 curl_cmd.extend(["--header", f"If-Modified-Since: {last_modified}"])
-=======
-                curl_cmd.extend(["--header", "If-None-Match: {}".format(etag)])
-            if last_modified:
-                curl_cmd.extend(
-                    ["--header", "If-Modified-Since: {}".format(last_modified)]
-                )
->>>>>>> f4a146fe
 
         return curl_cmd
 
@@ -187,13 +171,8 @@
             del self.env["url_downloader_summary_result"]
 
         # XATTR names for Etag and Last-Modified headers
-<<<<<<< HEAD
         self.xattr_etag = f"{BUNDLE_ID}.etag"
         self.xattr_last_modified = f"{BUNDLE_ID}.last-modified"
-=======
-        self.xattr_etag = "{}.etag".format(BUNDLE_ID)
-        self.xattr_last_modified = "{}.last-modified".format(BUNDLE_ID)
->>>>>>> f4a146fe
 
         self.env["last_modified"] = ""
         self.env["etag"] = ""
@@ -204,13 +183,8 @@
         curl_cmd = self.prepare_base_curl_cmd()
         curl_cmd.extend(["--head"])
 
-<<<<<<< HEAD
         raw_headers = super().download(curl_cmd)
         header = super().parse_headers(raw_headers)
-=======
-        raw_headers = self.download_with_curl(curl_cmd)
-        header = self.parse_headers(raw_headers)
->>>>>>> f4a146fe
 
         if "filename=" in header.get("content-disposition", ""):
             filename = header["content-disposition"].rpartition("filename=")[2]
@@ -226,11 +200,7 @@
         if "PKG" in self.env:
             self.env["pathname"] = os.path.expanduser(self.env["PKG"])
             self.env["download_changed"] = True
-<<<<<<< HEAD
             self.output(f"Given {self.env['pathname']}, no download needed.")
-=======
-            self.output("Given {}, no download needed.".format(self.env["pathname"]))
->>>>>>> f4a146fe
             return None
 
         if self.env.get("prefetch_filename", False):
@@ -255,13 +225,7 @@
             try:
                 os.makedirs(download_dir)
             except OSError as err:
-<<<<<<< HEAD
                 raise ProcessorError(f"Can't create {download_dir}: {err.strerror}")
-=======
-                raise ProcessorError(
-                    "Can't create {}: {}".format(download_dir, err.strerror)
-                )
->>>>>>> f4a146fe
         return download_dir
 
     def create_temp_file(self, download_dir):
@@ -290,33 +254,21 @@
                 self.env["download_changed"] = False
                 self.output(
                     "File size returned by webserver matches that "
-<<<<<<< HEAD
                     f"of the cached file: {size_header} bytes"
-=======
-                    "of the cached file: {} bytes".format(size_header)
->>>>>>> f4a146fe
                 )
                 self.output(
                     "WARNING: Matching a download by filesize is a "
                     "fallback mechanism that does not guarantee "
                     "that a build is unchanged."
                 )
-<<<<<<< HEAD
                 self.output(f"Using existing {self.env['pathname']}")
-=======
-                self.output("Using existing {}".format(self.env["pathname"]))
->>>>>>> f4a146fe
                 return False
 
         if header["http_result_code"] == "304":
             # resource not modified
             self.env["download_changed"] = False
             self.output("Item at URL is unchanged.")
-<<<<<<< HEAD
             self.output(f"Using existing {self.env['pathname']}")
-=======
-            self.output("Using existing {}".format(self.env["pathname"]))
->>>>>>> f4a146fe
             return False
 
         return True
@@ -342,27 +294,16 @@
                 header.get("last-modified").encode(),
             )
             self.output(
-<<<<<<< HEAD
                 f"Storing new Last-Modified header: {header.get('last-modified')}"
-=======
-                "Storing new Last-Modified header: {}".format(
-                    header.get("last-modified")
-                )
->>>>>>> f4a146fe
             )
 
         self.env["etag"] = ""
         if header.get("etag"):
             self.env["etag"] = header.get("etag")
-<<<<<<< HEAD
             xattr.setxattr(
                 self.env["pathname"], self.xattr_etag, header.get("etag").encode()
             )
             self.output(f"Storing new ETag header: {header.get('etag')}")
-=======
-            xattr.setxattr(self.env["pathname"], self.xattr_etag, header.get("etag"))
-            self.output("Storing new ETag header: {}".format(header.get("etag")))
->>>>>>> f4a146fe
 
     def main(self):
         if not is_mac():
@@ -383,13 +324,8 @@
         curl_cmd = self.prepare_download_curl_cmd(pathname_temporary)
 
         # Execute curl command and parse headers
-<<<<<<< HEAD
-        raw_headers = super().download(curl_cmd)
-        header = super().parse_headers(raw_headers)
-=======
         raw_headers = self.download_with_curl(curl_cmd)
         header = self.parse_headers(raw_headers)
->>>>>>> f4a146fe
 
         if self.download_changed(header):
             self.env["download_changed"] = True
@@ -405,11 +341,7 @@
         self.store_headers(header)
 
         # Generate output messages and variables
-<<<<<<< HEAD
         self.output(f"Downloaded {self.env['pathname']}")
-=======
-        self.output("Downloaded {}".format(self.env["pathname"]))
->>>>>>> f4a146fe
         self.env["url_downloader_summary_result"] = {
             "summary_text": "The following new items were downloaded:",
             "data": {"download_path": self.env["pathname"]},
