#!/usr/local/autopkg/python
#
# Copyright 2010 Per Olofsson
#
# Licensed under the Apache License, Version 2.0 (the "License");
# you may not use this file except in compliance with the License.
# You may obtain a copy of the License at
#
#     http://www.apache.org/licenses/LICENSE-2.0
#
# Unless required by applicable law or agreed to in writing, software
# distributed under the License is distributed on an "AS IS" BASIS,
# WITHOUT WARRANTIES OR CONDITIONS OF ANY KIND, either express or implied.
# See the License for the specific language governing permissions and
# limitations under the License.

"""Core/shared autopkglib functions"""
import glob
import imp
import json
import os
import plistlib
import pprint
import re
import subprocess
import sys
import traceback
from copy import deepcopy
from distutils.version import LooseVersion
from typing import IO, Any, Dict, List, Optional, Union

import appdirs
import pkg_resources

# Type for methods that accept either a filesystem path or a file-like object.
FileOrPath = Union[IO, str, bytes, int]

# Type for ubiquitus dictionary type used throughout autopkg.
# Most commonly for `input_variables` and friends. It also applies to virtually all
# usages of plistlib results as well.
VarDict = Dict[str, Any]


def is_mac():
    """Return True if current OS is macOS."""
    return "darwin" in sys.platform.lower()


def is_windows():
    """Return True if current OS is Windows."""
    return "win32" in sys.platform.lower()


def is_linux():
    """Return True if current OS is Linux."""
    return "linux" in sys.platform.lower()


def log(msg, error=False):
    """Message logger, prints to stdout/stderr."""
    if error:
        print(msg, file=sys.stderr)
    else:
        print(msg)


def log_err(msg):
    """Message logger for errors."""
    log(msg, error=True)


try:
    from CoreFoundation import (
        CFPreferencesAppSynchronize,
        CFPreferencesCopyAppValue,
        CFPreferencesCopyKeyList,
        CFPreferencesSetAppValue,
        kCFPreferencesAnyHost,
        kCFPreferencesAnyUser,
        kCFPreferencesCurrentHost,
        kCFPreferencesCurrentUser,
    )
    from Foundation import NSArray, NSDictionary, NSNumber
except ImportError:
    if is_mac():
        print(
            "ERROR: Failed 'from Foundation import NSArray, NSDictionary' in "
            + __name__
        )
        print(
            "ERROR: Failed 'from CoreFoundation import "
            "CFPreferencesAppSynchronize, ...' in " + __name__
        )
        raise
    # On non-macOS platforms, the above imported names are stubbed out.
    NSArray = list
    NSDictionary = dict
    NSNumber = int

    def CFPreferencesAppSynchronize(*args, **kwargs):
        pass

    def CFPreferencesCopyAppValue(*args, **kwargs):
        pass

    def CFPreferencesCopyKeyList(*args, **kwargs):
        return []

    def CFPreferencesSetAppValue(*args, **kwargs):
        pass

    kCFPreferencesAnyHost = None
    kCFPreferencesAnyUser = None
    kCFPreferencesCurrentUser = None
    kCFPreferencesCurrentHost = None

APP_NAME = "Autopkg"
BUNDLE_ID = "com.github.autopkg"

RE_KEYREF = re.compile(r"%(?P<key>[a-zA-Z_][a-zA-Z_0-9]*)%")


class PreferenceError(Exception):
    """Preference exception"""

    pass


class Preferences:
    """An abstraction to hold all preferences."""

    def __init__(self):
        """Init."""
        self.prefs: VarDict = {}
        # What type of preferences input are we using?
        self.type: Optional[str] = None
        # Path to the preferences file we were given
        self.file_path: Optional[str] = None
        # If we're on macOS, read in the preference domain first.
        if is_mac():
            self.prefs = self._get_macos_prefs()
        else:
            self.prefs = self._get_file_prefs()
            # On Windows, if the file prefs don't exist, create a blank one
            if not self.prefs:
                log_err("WARNING: No prefs file found, creating one.")
                self.file_path = self.default_prefs_path()
                os.makedirs(os.path.dirname(self.file_path), exist_ok=True)
                self.prefs = {"RECIPE_SEARCH_DIRS": [], "CACHE_DIR": "stuff"}
                self._write_json_file()

    def _parse_json_or_plist_file(self, file_path):
        """Parse the file. Start with plist, then JSON."""
        try:
            with open(file_path, "rb") as f:
                data = plistlib.load(f)
            self.type = "plist"
            self.file_path = file_path
            return data
        except Exception:
            pass
        try:
            with open(file_path, "rb") as f:
                data = json.load(f)
                self.type = "json"
                self.file_path = file_path
                return data
        except Exception:
            pass
        return {}

    def __deepconvert_objc(self, object):
        """Convert all contents of an ObjC object to Python primitives."""
        value = object
        if isinstance(object, NSNumber):
            value = int(object)
        elif isinstance(object, NSArray) or isinstance(object, list):
            value = [self.__deepconvert_objc(x) for x in object]
        elif isinstance(object, NSDictionary):
            value = dict(object)
            # RECIPE_REPOS is a dict of dicts
            for k, v in value.items():
                if isinstance(v, NSDictionary):
                    value[k] = dict(v)
        else:
            return object
        return value

    def _get_macos_pref(self, key):
        """Get a specific macOS preference key."""
        value = self.__deepconvert_objc(CFPreferencesCopyAppValue(key, BUNDLE_ID))
        return value

    def _get_macos_prefs(self):
        """Return a dict (or an empty dict) with the contents of all
        preferences in the domain."""
        prefs = {}

        # get keys stored via 'defaults write [domain]'
        user_keylist = CFPreferencesCopyKeyList(
            BUNDLE_ID, kCFPreferencesCurrentUser, kCFPreferencesAnyHost
        )

        # get keys stored via 'defaults write /Library/Preferences/[domain]'
        system_keylist = CFPreferencesCopyKeyList(
            BUNDLE_ID, kCFPreferencesAnyUser, kCFPreferencesCurrentHost
        )

        # CFPreferencesCopyAppValue() in get_macos_pref() will handle returning the
        # appropriate value using the search order, so merging prefs in order
        # here isn't necessary
        for keylist in [system_keylist, user_keylist]:
            if keylist:
                for key in keylist:
                    prefs[key] = self._get_macos_pref(key)
        return prefs

    def default_prefs_path(self, plist=False):
        """Return a path to the default preferences file location. JSON by default."""
        config_dir = appdirs.user_config_dir(APP_NAME, appauthor=False)
        ext = "json"
        if plist:
            ext = "plist"
        return os.path.join(config_dir, f"config.{ext}")

    def _get_file_prefs(self):
        r"""Lookup preferences for Windows in a standardized path, such as:
        * `C:\\Users\username\AppData\Local\Autopkg\config.{plist,json}`
        * `/home/username/.config/Autopkg/config.{plist,json}`
        Tries to find `config.plist`, then `config.json`."""

        # Try a plist config, then a json config.
        for plist_value in [True, False]:
            data = self._parse_json_or_plist_file(
                self.default_prefs_path(plist=plist_value)
            )
            if data:
                return data
        return {}

    def _set_macos_pref(self, key, value):
        """Sets a preference for domain"""
        try:
            CFPreferencesSetAppValue(key, value, BUNDLE_ID)
            if not CFPreferencesAppSynchronize(BUNDLE_ID):
                raise PreferenceError(f"Could not synchronize preference {key}")
        except Exception as err:
            raise PreferenceError(f"Could not set {key} preference: {err}")

    def read_file(self, file_path):
        """Read in a file and add the key/value pairs into preferences."""
        # Determine type or file: plist or json
        data = self._parse_json_or_plist_file(file_path)
        for k in data:
            self.prefs[k] = data[k]

    def _write_json_file(self):
        """Write out the prefs into JSON."""
        try:
            assert self.file_path is not None
            with open(self.file_path, "w") as f:
                json.dump(
                    self.prefs,
                    f,
                    skipkeys=True,
                    ensure_ascii=True,
                    indent=2,
                    sort_keys=True,
                )
        except Exception as e:
            log_err(f"Unable to write out JSON: {e}")

    def _write_plist_file(self):
        """Write out the prefs into a Plist."""
        try:
            assert self.file_path is not None
            with open(self.file_path, "wb") as f:
                plistlib.dump(self.prefs, f)
        except Exception as e:
            log_err(f"Unable to write out plist: {e}")

    def write_file(self):
        """Write preferences back out to file."""
        if not self.file_path:
            # Nothing to do if we weren't given a file
            return
        if self.type == "json":
            self._write_json_file()
        elif self.type == "plist":
            self._write_plist_file()

    def get_pref(self, key):
        """Retrieve a preference value."""
        return deepcopy(self.prefs.get(key))

    def get_all_prefs(self):
        """Retrieve a dict of all preferences."""
        return self.prefs

    def set_pref(self, key, value):
        """Set a preference value."""
        self.prefs[key] = value
        # On macOS, write it back to preferences domain if we didn't use a file
        if is_mac() and self.type is None:
            self._set_macos_pref(key, value)
        elif self.file_path is not None:
            self.write_file()
        else:
            log_err(f"WARNING: Preference change {key}=''{value}'' was not saved.")


# Set the global preferences object
globalPreferences = Preferences()


def get_pref(key):
    """Return a single pref value (or None) for a domain."""
    return globalPreferences.get_pref(key)


def set_pref(key, value):
    """Sets a preference for domain"""
    globalPreferences.set_pref(key, value)


def get_all_prefs():
    """Return a dict (or an empty dict) with the contents of all
    preferences in the domain."""
    return globalPreferences.get_all_prefs()


def get_identifier(recipe):
    """Return identifier from recipe dict. Tries the Identifier
    top-level key and falls back to the legacy key location."""
    try:
        return recipe["Identifier"]
    except (KeyError, AttributeError):
        try:
            return recipe["Input"]["IDENTIFIER"]
        except (KeyError, AttributeError):
            return None
    except TypeError:
        return None


def get_identifier_from_recipe_file(filename):
    """Attempts to read plist file filename and get the
    identifier. Otherwise, returns None."""
    recipe_plist = {}
    try:
        # make sure we can read it
        with open(filename, "rb") as f:
            recipe_plist = plistlib.load(f)
    except Exception as err:
        log_err(f"WARNING: plist error for {filename}: {err}")
    return get_identifier(recipe_plist)


def find_recipe_by_identifier(identifier, search_dirs):
    """Search search_dirs for a recipe with the given
    identifier"""
    for directory in search_dirs:
        normalized_dir = os.path.abspath(os.path.expanduser(directory))
        patterns = [
            os.path.join(normalized_dir, "*.recipe"),
            os.path.join(normalized_dir, "*/*.recipe"),
        ]
        for pattern in patterns:
            matches = glob.glob(pattern)
            for match in matches:
                if get_identifier_from_recipe_file(match) == identifier:
                    return match

    return None


def get_autopkg_version():
    """Gets the version number of autopkg"""
    try:
        version_plist = plistlib.load(
            pkg_resources.resource_stream(__name__, "version.plist")
        )
    except Exception as ex:
        log_err(f"Unable to get autopkg version: {ex}")
        return "UNKNOWN"
    try:
        return version_plist["Version"]
    except (AttributeError, TypeError):
        return "UNKNOWN"


def version_equal_or_greater(this, that):
    """Compares two LooseVersion objects. Returns True if this is
    equal to or greater than that"""
    return LooseVersion(this) >= LooseVersion(that)


def update_data(a_dict, key, value):
    """Update a_dict keys with value. Existing data can be referenced
    by wrapping the key in %percent% signs."""

    def getdata(match):
        """Returns data from a match object"""
        return a_dict[match.group("key")]

    def do_variable_substitution(item):
        """Do variable substitution for item"""
        if isinstance(item, str):
            try:
                item = RE_KEYREF.sub(getdata, item)
            except KeyError as err:
                log_err(f"Use of undefined key in variable substitution: {err}")
        elif isinstance(item, (list, NSArray)):
            for index in range(len(item)):
                item[index] = do_variable_substitution(item[index])
        elif isinstance(item, (dict, NSDictionary)):
            # Modify a copy of the orginal
            if isinstance(item, dict):
                item_copy = item.copy()
            else:
                # Need to specify the copy is mutable for NSDictionary
                item_copy = item.mutableCopy()
            for key, value in list(item.items()):
                item_copy[key] = do_variable_substitution(value)
            return item_copy
        return item

    a_dict[key] = do_variable_substitution(value)


def is_executable(exe_path):
    """Is exe_path executable?"""
    return os.path.exists(exe_path) and os.access(exe_path, os.X_OK)


def find_binary(binary: str, env: Optional[Dict] = None) -> Optional[str]:
    r"""Returns the full path for `binary`, or `None` if it was not found.

    The search order is as follows:
    * A key in the optional `env` dictionary named `<binary>_PATH`.
        Where `binary` is uppercase. E.g., `git` -> `GIT`.
    * A preference named `<binary>_PATH` uppercase, as above.
    * The directories listed in the system-dependent `$PATH` environment variable.
    * On POSIX-y platforms only: `/usr/bin/<binary>`
    In all cases, the binary found at any path must be executable to be used.

    The `binary` parameter should be given without any file extension. A platform
    specific file extension for executables will be added automatically, as needed.

    Example: `find_binary('curl')` may return `C:\Windows\system32\curl.exe`.
    """

    if env is None:
        env = {}
    pref_key = f"{binary.upper()}_PATH"

    bin_env = env.get(pref_key)
    if bin_env:
        if not is_executable(bin_env):
            log_err(
                f"WARNING: path given in the '{pref_key}' environment: '{bin_env}' "
                "either doesn't exist or is not executable! "
                f"Continuing search for usable '{binary}'."
            )
        else:
            return env[pref_key]

    bin_pref = get_pref(pref_key)
    if bin_pref:
        if not is_executable(bin_pref):
            log_err(
                f"WARNING: path given in the '{pref_key}' preference: '{bin_pref}' "
                "either doesn't exist or is not executable! "
                f"Continuing search for usable '{binary}'."
            )
        else:
            return bin_pref

    if is_windows():
        extension = ".exe"
    else:
        extension = ""

    full_binary = f"{binary}{extension}"

    for search_dir in os.get_exec_path():
        exe_path = os.path.join(search_dir, full_binary)
        if is_executable(exe_path):
            return exe_path

    if (is_linux() or is_mac()) and is_executable(f"/usr/bin/{binary}"):
        return f"/usr/bin/{binary}"

    log_err(
        f"WARNING: Unable to find '{full_binary}' in either configured, "
        "or environmental locations. Things aren't guaranteed to work from here."
    )
    return None


# Processor and ProcessorError base class definitions


class ProcessorError(Exception):
    """Base Error class"""

    pass


class Processor:
    """Processor base class.

    Processors accept a property list as input, process its contents, and
    returns a new or updated property list that can be processed further.
    """

    def __init__(self, env=None, infile=None, outfile=None):
        # super(Processor, self).__init__()
        self.env = env
        if infile is None:
            self.infile = sys.stdin
        else:
            self.infile = infile
        if outfile is None:
            self.outfile = sys.stdout
        else:
            self.outfile = outfile

    def output(self, msg, verbose_level=1):
        """Print a message if verbosity is >= verbose_level"""
        if int(self.env.get("verbose", 0)) >= verbose_level:
            print(f"{self.__class__.__name__}: {msg}")

    def main(self):
        """Stub method"""
        raise ProcessorError("Abstract method main() not implemented.")

    def get_manifest(self):
        """Return Processor's description, input and output variables"""
        try:
            return (self.description, self.input_variables, self.output_variables)
        except AttributeError as err:
            raise ProcessorError(f"Missing manifest: {err}")

    def read_input_plist(self):
        """Read environment from input plist."""

        try:
            indata = self.infile.buffer.read()
            if indata:
                self.env = plistlib.loads(indata)
            else:
                self.env = {}
        except BaseException as err:
            raise ProcessorError(err)

    def write_output_plist(self):
        """Write environment to output as plist."""

        if self.env is None:
            return

        try:
            with open(self.outfile, "wb") as f:
                plistlib.dump(self.env, f)
        except TypeError:
            plistlib.dump(self.env, self.outfile.buffer)
        except BaseException as err:
            raise ProcessorError(err)

    def parse_arguments(self):
        """Parse arguments as key='value'."""

        for arg in sys.argv[1:]:
            (key, sep, value) = arg.partition("=")
            if sep != "=":
                raise ProcessorError(f"Illegal argument '{arg}'")
            update_data(self.env, key, value)

    def inject(self, arguments):
        """Update environment data with arguments."""
        for key, value in list(arguments.items()):
            update_data(self.env, key, value)

    def process(self):
        """Main processing loop."""
        # Make sure all required arguments have been supplied.
        for variable, flags in list(self.input_variables.items()):
            # Apply default values to unspecified input variables
            if "default" in list(flags.keys()) and (variable not in self.env):
                self.env[variable] = flags["default"]
                self.output(
                    f"No value supplied for {variable}, setting default value "
                    f"of: {self.env[variable]}",
                    verbose_level=2,
                )
            # Make sure all required arguments have been supplied.
            if flags.get("required") and (variable not in self.env):
                raise ProcessorError(f"{self.__class__.__name__} requires {variable}")

        self.main()
        return self.env

    def cmdexec(self, command, description):
        """Execute a command and return output."""

        try:
            proc = subprocess.Popen(
                command, stdout=subprocess.PIPE, stderr=subprocess.PIPE
            )
            (stdout, stderr) = proc.communicate()
        except OSError as err:
            raise ProcessorError(
                f"{command[0]} execution failed with error code "
                f"{err.errno}: {err.strerror}"
            )
        if proc.returncode != 0:
            raise ProcessorError(f"{description} failed: {stderr}")

        return stdout

    def execute_shell(self):
        """Execute as a standalone binary on the commandline."""

        try:
            self.read_input_plist()
            self.parse_arguments()
            self.process()
            self.write_output_plist()
        except ProcessorError as err:
            log_err(f"ProcessorError: {err}")
            sys.exit(10)
        else:
            sys.exit(0)

    def load_plist_from_file(
        self,
        plist_file: FileOrPath,
        exception_text: str = "Unable to load plist",
    ) -> VarDict:
        """Load plist from a path or file-like object and return content as dictionary.

        If there is an error loading the file, the exception raised will be prefixed
        with `exception_text`.
        """
        try:
            if isinstance(plist_file, (str, bytes, int)):
                fh: IO = open(plist_file, "rb")
            else:
                fh = plist_file
            return plistlib.load(fh)
        except Exception as err:
            raise ProcessorError(f"{exception_text}: {err}")
        finally:
            fh.close()


# AutoPackager class defintion


class AutoPackagerError(Exception):
    """Error class"""

    pass


class AutoPackagerLoadError(Exception):
    """Represent an exception loading a recipe or processor."""

    pass


class AutoPackager:
    """Instantiate and execute processors from a recipe."""

    def __init__(self, options, env):
        self.verbose = options.verbose
        self.env = env
        self.results = []
        self.env["AUTOPKG_VERSION"] = get_autopkg_version()

    def output(self, msg, verbose_level=1):
        """Print msg if verbosity is >= than verbose_level"""
        if self.verbose >= verbose_level:
            print(msg)

    def get_recipe_identifier(self, recipe):
        """Return the identifier given an input recipe plist."""
        identifier = recipe.get("Identifier") or recipe["Input"].get("IDENTIFIER")
        if not identifier:
            log_err("ID NOT FOUND")
            # build a pseudo-identifier based on the recipe pathname
            recipe_path = self.env.get("RECIPE_PATH")
            # get rid of filename extension
            recipe_path = os.path.splitext(recipe_path)[0]
            path_parts = recipe_path.split("/")
            identifier = "-".join(path_parts)
        return identifier

    def process_cli_overrides(self, recipe, cli_values):
        """Override env with input values from the CLI:
        Start with items in recipe's 'Input' dict, merge and
        overwrite any key-value pairs appended to the
        autopkg command invocation, of the form: NAME=value
        """

        # Set up empty container for final output
        inputs = {}
        inputs.update(recipe["Input"])
        inputs.update(cli_values)
        self.env.update(inputs)
        # do any internal string substitutions
        for key, value in list(self.env.items()):
            update_data(self.env, key, value)

    def verify(self, recipe):
        """Verify a recipe and check for errors."""

        # Check for MinimumAutopkgVersion
        if "MinimumVersion" in list(recipe.keys()):
            if not version_equal_or_greater(
                self.env["AUTOPKG_VERSION"], recipe.get("MinimumVersion")
            ):
                raise AutoPackagerError(
                    "Recipe (or a parent recipe) requires at least autopkg "
                    f"version {recipe.get('MinimumVersion')}, but we are autopkg "
                    f"version {self.env['AUTOPKG_VERSION']}."
                )

        # Initialize variable set with input variables.
        variables = set(recipe["Input"].keys())
        # Add environment.
        variables.update(set(self.env.keys()))
        # Check each step of the process.
        for step in recipe["Process"]:
            try:
                processor_class = get_processor(
                    step["Processor"], verbose=self.verbose, recipe=recipe, env=self.env
                )
            except (KeyError, AttributeError):
                msg = f"Unknown processor '{step['Processor']}'."
                if "SharedProcessorRepoURL" in step:
                    msg += (
                        " This shared processor can be added via the "
                        f"repo: {step['SharedProcessorRepoURL']}."
                    )
                raise AutoPackagerError(msg)
            except AutoPackagerLoadError:
                msg = (
                    f"Unable to import '{step['Processor']}', likely due "
                    "to syntax or Python error."
                )
                raise AutoPackagerError(msg)
            # Add arguments to set of variables.
            variables.update(set(step.get("Arguments", {}).keys()))
            # Make sure all required input variables exist.
            for key, flags in list(processor_class.input_variables.items()):
                if flags["required"] and (key not in variables):
                    raise AutoPackagerError(
                        f"{step['Processor']} requires missing argument {key}"
                    )

            # Add output variables to set.
            variables.update(set(processor_class.output_variables.keys()))

    def process(self, recipe):
        """Process a recipe."""
        identifier = self.get_recipe_identifier(recipe)
        # define a cache/work directory for use by the recipe
        cache_dir = self.env.get("CACHE_DIR") or os.path.expanduser(
            "~/Library/AutoPkg/Cache"
        )
        self.env["RECIPE_CACHE_DIR"] = os.path.join(cache_dir, identifier)

        recipe_input_dict = {}
        for key in list(self.env.keys()):
            recipe_input_dict[key] = self.env[key]
        self.results.append({"Recipe input": recipe_input_dict})

        # make sure the RECIPE_CACHE_DIR exists, creating it if needed
        if not os.path.exists(self.env["RECIPE_CACHE_DIR"]):
            try:
                os.makedirs(self.env["RECIPE_CACHE_DIR"])
            except OSError as err:
                raise AutoPackagerError(
                    f"Could not create RECIPE_CACHE_DIR {self.env['RECIPE_CACHE_DIR']}:"
                    f" {err}"
                )

        if self.verbose > 2:
            pprint.pprint(self.env)

        for step in recipe["Process"]:

            if self.verbose:
                print(step["Processor"])

            processor_name = extract_processor_name_with_recipe_identifier(
                step["Processor"]
            )[0]
            processor_class = get_processor(processor_name, verbose=self.verbose)
            processor = processor_class(self.env)
            processor.inject(step.get("Arguments", {}))

            input_dict = {}
            for key in list(processor.input_variables.keys()):
                if key in processor.env:
                    input_dict[key] = processor.env[key]

            if self.verbose > 1:
                # pretty print any defined input variables
                pprint.pprint({"Input": input_dict})

            try:
                self.env = processor.process()
            except Exception as err:
                if self.verbose > 2:
                    exc_type, exc_value, exc_traceback = sys.exc_info()
                    traceback.print_exc(file=sys.stdout)
                    traceback.print_tb(exc_traceback, limit=1, file=sys.stdout)
                # Well-behaved processors should handle exceptions and
                # raise ProcessorError. However, we catch Exception
                # here to ensure that unexpected/unhandled exceptions
                # from one processor do not prevent execution of
                # subsequent recipes.
                log_err(err)
                raise AutoPackagerError(
                    f"Error in {identifier}: Processor: {step['Processor']}: "
                    f"Error: {err}"
                )

            output_dict = {}
            for key in list(processor.output_variables.keys()):
                # Safety workaround for Processors that may output
                # differently-named output variables than are given in
                # their output_variables
                # TODO: develop a generic solution for processors that
                #       can dynamically set their output_variables
                if processor.env.get(key):
                    output_dict[key] = self.env[key]
            if self.verbose > 1:
                # pretty print output variables
                pprint.pprint({"Output": output_dict})

            self.results.append(
                {
                    "Processor": step["Processor"],
                    "Input": input_dict,
                    "Output": output_dict,
                }
            )

            if self.env.get("stop_processing_recipe"):
                # processing should stop now
                break

        if self.verbose > 2:
            pprint.pprint(self.env)


def _cmp(x, y):
    """
    Replacement for built-in function cmp that was removed in Python 3
    Compare the two objects x and y and return an integer according to
    the outcome. The return value is negative if x < y, zero if x == y
    and strictly positive if x > y.
    """
    return (x > y) - (x < y)


class APLooseVersion(LooseVersion):
    """Subclass of distutils.version.LooseVersion to fix issues under Python 3"""

    def _pad(self, version_list, max_length):
        """Pad a version list by adding extra 0 components to the end if needed."""
        # copy the version_list so we don't modify it
        cmp_list = list(version_list)
        while len(cmp_list) < max_length:
            cmp_list.append(0)
        return cmp_list

    def _compare(self, other):
        """Complete comparison mechanism since LooseVersion's is broken in Python 3."""
        if not isinstance(other, (LooseVersion, APLooseVersion)):
            other = APLooseVersion(other)
        max_length = max(len(self.version), len(other.version))
        self_cmp_version = self._pad(self.version, max_length)
        other_cmp_version = self._pad(other.version, max_length)
        cmp_result = 0
        for index, value in enumerate(self_cmp_version):
            try:
                cmp_result = _cmp(value, other_cmp_version[index])
            except TypeError:
                # integer is less than character/string
                if isinstance(value, int):
                    return -1
                return 1
            else:
                if cmp_result:
                    return cmp_result
        return cmp_result

    def __hash__(self):
        """Hash method."""
        return hash(self.version)

    def __eq__(self, other):
        """Equals comparison."""
        return self._compare(other) == 0

    def __ne__(self, other):
        """Not-equals comparison."""
        return self._compare(other) != 0

    def __lt__(self, other):
        """Less than comparison."""
        return self._compare(other) < 0

    def __le__(self, other):
        """Less than or equals comparison."""
        return self._compare(other) <= 0

    def __gt__(self, other):
        """Greater than comparison."""
        return self._compare(other) > 0

    def __ge__(self, other):
        """Greater than or equals comparison."""
        return self._compare(other) >= 0


_CORE_PROCESSOR_NAMES = []
_PROCESSOR_NAMES = []


def import_processors():
<<<<<<< HEAD
    processor_files: List[str] = [
=======
    """Imports processors from the directory this init file is in"""
    # get the directory this __init__.py file is in
    mydir = os.path.join(os.path.dirname(os.path.abspath(__file__)), "processors")
    processor_dir = os.path.dirname(os.path.abspath(__file__))
    mydirname = os.path.basename(processor_dir)

    # find all the .py files (minus this one)
    processor_files = [
>>>>>>> e3bbf297
        os.path.splitext(name)[0]
        for name in pkg_resources.resource_listdir(__name__, "")
        if name.endswith(".py")
    ]

    # Warning! Fancy dynamic importing ahead!
    #
    # import the filename as a submodule
    # then add the attribute with the same name to the globals()
    #
    # This is the equivalent of:
    #
    #    from Bar.Foo import Foo
    #
    for name in filter(lambda f: f not in ("__init__", "xattr"), processor_files):
        globals()[name] = getattr(
<<<<<<< HEAD
            __import__(__name__ + "." + name, fromlist=[name]), name
=======
            __import__(mydirname + ".processors." + name, fromlist=[name]), name
>>>>>>> e3bbf297
        )
        _PROCESSOR_NAMES.append(name)
        _CORE_PROCESSOR_NAMES.append(name)


# convenience functions for adding and accessing processors
# since these can change dynamically
def add_processor(name, processor_object):
    """Adds a Processor to the autopkglib namespace"""
    globals()[name] = processor_object
    if name not in _PROCESSOR_NAMES:
        _PROCESSOR_NAMES.append(name)


def extract_processor_name_with_recipe_identifier(processor_name):
    """Returns a tuple of (processor_name, identifier), given a Processor
    name.  This is to handle a processor name that may include a recipe
    identifier, in the format:

    com.github.autopkg.recipes.somerecipe/ProcessorName

    identifier will be None if one was not extracted."""
    identifier, delim, processor_name = processor_name.partition("/")
    if not delim:
        # if no '/' was found, the first item in the tuple will be the
        # full string, the processor name
        processor_name = identifier
        identifier = None
    return (processor_name, identifier)


def get_processor(processor_name, verbose=None, recipe=None, env=None):
    """Returns a Processor object given a name and optionally a recipe,
    importing a processor from the recipe directory if available"""
    if env is None:
        env = {}
    if recipe:
        recipe_dir = os.path.dirname(recipe["RECIPE_PATH"])
        processor_search_dirs = [recipe_dir]

        # check if our processor_name includes a recipe identifier that
        # should be used to locate the recipe.
        # if so, search for the recipe by identifier in order to add
        # its dirname to the processor search dirs
        (
            processor_name,
            processor_recipe_id,
        ) = extract_processor_name_with_recipe_identifier(processor_name)
        if processor_recipe_id:
            shared_processor_recipe_path = find_recipe_by_identifier(
                processor_recipe_id, env["RECIPE_SEARCH_DIRS"]
            )
            if shared_processor_recipe_path:
                processor_search_dirs.append(
                    os.path.dirname(shared_processor_recipe_path)
                )

        # search recipe dirs for processor
        if recipe.get("PARENT_RECIPES"):
            # also look in the directories containing the parent recipes
            parent_recipe_dirs = list(
                {os.path.dirname(item) for item in recipe["PARENT_RECIPES"]}
            )
            processor_search_dirs.extend(parent_recipe_dirs)

        # Dedupe the list first
        deduped_processors = set([dir for dir in processor_search_dirs])
        for directory in deduped_processors:
            processor_filename = os.path.join(directory, processor_name + ".py")
            if os.path.exists(processor_filename):
                try:
                    # attempt to import the module
                    _tmp = imp.load_source(processor_name, processor_filename)
                    # look for an attribute with the step Processor name
                    _processor = getattr(_tmp, processor_name)
                    # add the processor to autopkglib's namespace
                    add_processor(processor_name, _processor)
                    # we've added a Processor, so stop searching
                    break
                except (ImportError, AttributeError) as err:
                    # if we aren't successful, that might be OK, we're
                    # going see if the processor was already imported
                    log_err(f"WARNING: {processor_filename}: {err}")
                    if verbose > 2:
                        exc_type, exc_value, exc_traceback = sys.exc_info()
                        traceback.print_exc(file=sys.stdout)
                        traceback.print_tb(exc_traceback, limit=1, file=sys.stdout)
                    raise AutoPackagerLoadError(err)

    return globals()[processor_name]


def processor_names():
    """Return our Processor names"""
    return _PROCESSOR_NAMES


def core_processor_names():
    """Returns the names of the 'core' processors"""
    return _CORE_PROCESSOR_NAMES


# when importing autopkglib, need to also import all the processors
# in this same directory


import_processors()<|MERGE_RESOLUTION|>--- conflicted
+++ resolved
@@ -27,7 +27,7 @@
 import traceback
 from copy import deepcopy
 from distutils.version import LooseVersion
-from typing import IO, Any, Dict, List, Optional, Union
+from typing import IO, Any, Dict, Optional, Union
 
 import appdirs
 import pkg_resources
@@ -634,9 +634,7 @@
             sys.exit(0)
 
     def load_plist_from_file(
-        self,
-        plist_file: FileOrPath,
-        exception_text: str = "Unable to load plist",
+        self, plist_file: FileOrPath, exception_text: str = "Unable to load plist"
     ) -> VarDict:
         """Load plist from a path or file-like object and return content as dictionary.
 
@@ -934,23 +932,14 @@
 
 
 def import_processors():
-<<<<<<< HEAD
-    processor_files: List[str] = [
-=======
     """Imports processors from the directory this init file is in"""
-    # get the directory this __init__.py file is in
-    mydir = os.path.join(os.path.dirname(os.path.abspath(__file__)), "processors")
-    processor_dir = os.path.dirname(os.path.abspath(__file__))
-    mydirname = os.path.basename(processor_dir)
-
-    # find all the .py files (minus this one)
+    # find all the processor files
+    processors_subdir = "processors"
     processor_files = [
->>>>>>> e3bbf297
         os.path.splitext(name)[0]
-        for name in pkg_resources.resource_listdir(__name__, "")
+        for name in pkg_resources.resource_listdir(__name__, processors_subdir)
         if name.endswith(".py")
     ]
-
     # Warning! Fancy dynamic importing ahead!
     #
     # import the filename as a submodule
@@ -960,13 +949,10 @@
     #
     #    from Bar.Foo import Foo
     #
-    for name in filter(lambda f: f not in ("__init__", "xattr"), processor_files):
+    for name in processor_files:
         globals()[name] = getattr(
-<<<<<<< HEAD
-            __import__(__name__ + "." + name, fromlist=[name]), name
-=======
-            __import__(mydirname + ".processors." + name, fromlist=[name]), name
->>>>>>> e3bbf297
+            __import__(__name__ + f".{processors_subdir}." + name, fromlist=[name]),
+            name,
         )
         _PROCESSOR_NAMES.append(name)
         _CORE_PROCESSOR_NAMES.append(name)
