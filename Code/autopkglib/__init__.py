--- conflicted
+++ resolved
@@ -26,12 +26,8 @@
 from distutils.version import LooseVersion
 from typing import IO, Dict, Optional
 
-<<<<<<< HEAD
-import appdirs
 import pkg_resources
 
-from .common import FileOrPath, VarDict, is_linux, is_mac, is_windows, log_err
-=======
 from .common import (
     RE_KEYREF,
     FileOrPath,
@@ -42,7 +38,6 @@
     log_err,
 )
 from .prefs import Preferences
->>>>>>> 486f47df
 
 try:
     from Foundation import NSArray, NSDictionary, NSNumber
