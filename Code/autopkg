--- conflicted
+++ resolved
@@ -31,12 +31,9 @@
 import sys
 import time
 import traceback
-<<<<<<< HEAD
 from textwrap import dedent
-=======
 from base64 import b64decode
 from typing import List
->>>>>>> 76a5af81
 from urllib.parse import quote, urlparse
 
 import autopkglib.github
